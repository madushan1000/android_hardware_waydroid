/*
 * Copyright (C) 2012 The Android Open Source Project
 * Copyright (C) 2021 The Waydroid Project
 *
 * Licensed under the Apache License, Version 2.0 (the "License");
 * you may not use this file except in compliance with the License.
 * You may obtain a copy of the License at
 *
 *      http://www.apache.org/licenses/LICENSE-2.0
 *
 * Unless required by applicable law or agreed to in writing, software
 * distributed under the License is distributed on an "AS IS" BASIS,
 * WITHOUT WARRANTIES OR CONDITIONS OF ANY KIND, either express or implied.
 * See the License for the specific language governing permissions and
 * limitations under the License.
 */
#include <errno.h>
#include <pthread.h>
#include <stdlib.h>
#include <sys/time.h>
#include <sys/resource.h>
#include <unistd.h>
#include <wayland-client.h>
#include <sys/socket.h>
#include <sys/un.h>
#include <string>
#include <sstream>

#include <log/log.h>
#include <cutils/properties.h>
#include <hardware/hwcomposer.h>
#include <ui/Rect.h>
#include <ui/GraphicBufferMapper.h>
#include <libsync/sw_sync.h>
#include <sync/sync.h>
#include <drm_fourcc.h>
#include <presentation-time-client-protocol.h>
#include <viewporter-client-protocol.h>
#include <gralloc_handle.h>
#include <cros_gralloc/cros_gralloc_handle.h>

#define ATRACE_TAG ATRACE_TAG_GRAPHICS
#include <cutils/trace.h>
#include <utils/Trace.h>

#include "extension.h"

using ::android::hardware::configureRpcThreadpool;
using ::android::hardware::joinRpcThreadpool;

using ::vendor::waydroid::display::V1_0::IWaydroidDisplay;
using ::vendor::waydroid::display::V1_0::implementation::WaydroidDisplay;

using ::android::OK;
using ::android::status_t;

struct waydroid_hwc_composer_device_1 {
    hwc_composer_device_1_t base; // constant after init
    const hwc_procs_t *procs;     // constant after init
    pthread_t wayland_thread;     // constant after init
    pthread_t vsync_thread;       // constant after init
    pthread_t extension_thread;   // constant after init
    int32_t vsync_period_ns;      // constant after init
    struct display *display;      // constant after init
    std::map<std::string, struct window *> windows;
    struct window *calib_window;

    pthread_mutex_t vsync_lock;
    bool vsync_callback_enabled; // protected by this->vsync_lock
    uint64_t last_vsync_ns;

    int timeline_fd;
    int next_sync_point;
    bool use_subsurface;
    bool multi_windows;
};

static int hwc_prepare(hwc_composer_device_1_t* dev,
                       size_t numDisplays, hwc_display_contents_1_t** displays) {
    struct waydroid_hwc_composer_device_1 *pdev = (struct waydroid_hwc_composer_device_1 *)dev;

    if (!numDisplays || !displays) return 0;

    hwc_display_contents_1_t* contents = displays[HWC_DISPLAY_PRIMARY];

    if (!contents) return 0;

    if ((contents->flags & HWC_GEOMETRY_CHANGED) && pdev->use_subsurface)
        pdev->display->geo_changed = true;

    std::pair<int, int> skipped(-1, -1);
    for (size_t i = 0; i < contents->numHwLayers; i++) {
      if (!(contents->hwLayers[i].flags & HWC_SKIP_LAYER))
        continue;

      if (skipped.first == -1)
        skipped.first = i;
      skipped.second = i;
    }

    for (size_t i = 0; i < contents->numHwLayers; i++) {
        if (contents->hwLayers[i].compositionType == HWC_FRAMEBUFFER_TARGET)
            continue;
        if (contents->hwLayers[i].flags & HWC_SKIP_LAYER)
            continue;

        /* skipped layers have to be composited by SurfaceFlinger; so in order
           have correct z-ordering, we must ask SurfaceFlinger to composite
           everything between the first and the last skipped layer. Unfortunately,
           this can't be done in multi windows mode, which relies on layers not
           being composited, so we won't render skipped layers correctly in that mode */
        if (!pdev->multi_windows)
            if (skipped.first >= 0 && i > skipped.first && i < skipped.second)
                contents->hwLayers[i].compositionType = HWC_FRAMEBUFFER;

        if (contents->hwLayers[i].compositionType ==
            (pdev->use_subsurface ? HWC_FRAMEBUFFER : HWC_OVERLAY))
            contents->hwLayers[i].compositionType =
                (pdev->use_subsurface ? HWC_OVERLAY : HWC_FRAMEBUFFER);
    }

    return 0;
}

static void update_shm_buffer(struct display *display, struct buffer *buffer)
{
    void *data;
    int stride, src_stride;
    android::Rect bounds(buffer->width, buffer->height);
    if (android::GraphicBufferMapper::get().lock(buffer->handle, GRALLOC_USAGE_SW_READ_OFTEN, bounds, &data) == 0) {
        if (display->gtype == GRALLOC_GBM) {
            stride = buffer->stride / 4;
            src_stride = buffer->stride / 4;
        } else {
            stride = buffer->stride;
            src_stride = buffer->stride;
        }
        for (int i = 0; i < buffer->height; i++) {
            uint32_t* source = (uint32_t*)data + (i * src_stride);
            uint32_t* dist = (uint32_t*)buffer->shm_data + (i * stride);
            uint32_t* end = dist + stride;

            while (dist < end) {
                uint32_t c = *source;
                *dist = (c & 0xFF00FF00) | ((c & 0xFF0000) >> 16) | ((c & 0xFF) << 16);
                source++;
                dist++;
            }
        }
        android::GraphicBufferMapper::get().unlock(buffer->handle);
    }
}

static struct buffer *get_wl_buffer(struct waydroid_hwc_composer_device_1 *pdev, hwc_layer_1_t *layer, size_t pos)
{
    // TODO: retrieve the actual size of the buffer (from gralloc or IWaydroidDisplay)
    // it can't be calculated from displayFrame since it may be cropped
    int width = layer->displayFrame.right - layer->displayFrame.left;
    int height = layer->displayFrame.bottom - layer->displayFrame.top;
    auto it = pdev->display->buffer_map.find(layer->handle);
    if (it != pdev->display->buffer_map.end()) {
        if (it->second->isShm) {
            if (width != it->second->width || height != it->second->height) {
                if (it->second->buffer)
                    wl_buffer_destroy(it->second->buffer);
                delete (it->second);
                pdev->display->buffer_map.erase(it);
            } else {
                update_shm_buffer(pdev->display, it->second);
                return it->second;
            }
        } else
            return it->second;
    }

    struct buffer *buf;
    int ret = 0;

    buf = (struct buffer *)calloc(1, sizeof *buf);
    if (pdev->display->gtype == GRALLOC_GBM) {
        struct gralloc_handle_t *drm_handle = (struct gralloc_handle_t *)layer->handle;
        if (pdev->display->dmabuf) {
            ret = create_dmabuf_wl_buffer(pdev->display, buf, drm_handle->width, drm_handle->height, drm_handle->format, drm_handle->prime_fd, drm_handle->stride, 0 /* offset */, drm_handle->modifier, false /* format_is_drm */);
        } else {
            ret = create_shm_wl_buffer(pdev->display, buf, drm_handle->width, drm_handle->height, drm_handle->format, drm_handle->stride, layer->handle);
            update_shm_buffer(pdev->display, buf);
        }
    } else if (pdev->display->gtype == GRALLOC_CROS) {
        const struct cros_gralloc_handle *cros_handle = (const struct cros_gralloc_handle *)layer->handle;
        if (pdev->display->dmabuf) {
            ret = create_dmabuf_wl_buffer(pdev->display, buf, cros_handle->width, cros_handle->height, cros_handle->format, cros_handle->fds[0], cros_handle->strides[0], cros_handle->offsets[0], cros_handle->format_modifier, true /* format_is_drm */);
        } else {
            ret = create_shm_wl_buffer(pdev->display, buf, cros_handle->width, cros_handle->height, cros_handle->droid_format, cros_handle->strides[0], layer->handle);
            update_shm_buffer(pdev->display, buf);
        }
    } else {
        // TODO: use the actual buffer size
        uint32_t format;
        uint32_t stride;
        if (layer->compositionType == HWC_FRAMEBUFFER_TARGET) {
            format = pdev->display->target_layer_handle_ext.format;
            stride = pdev->display->target_layer_handle_ext.stride;
        } else {
            format = pdev->display->layer_handles_ext[pos].format;
            stride = pdev->display->layer_handles_ext[pos].stride;
        }
        if (pdev->display->gtype == GRALLOC_ANDROID) {
            ret = create_android_wl_buffer(pdev->display, buf, width, height, format, stride, layer->handle);
        } else {
            ret = create_shm_wl_buffer(pdev->display, buf, width, height, format, stride, layer->handle);
            update_shm_buffer(pdev->display, buf);
        }
    }

    if (ret) {
        ALOGE("failed to create a wayland buffer");
        return NULL;
    }
    pdev->display->buffer_map[layer->handle] = buf;

    return pdev->display->buffer_map[layer->handle];
}

static struct wl_surface *get_surface(struct waydroid_hwc_composer_device_1 *pdev, hwc_layer_1_t *layer, struct window *window, bool multi)
{
    if (!multi) {
        pdev->display->layers[window->surface] = {
            .x = layer->displayFrame.left,
            .y = layer->displayFrame.top };
        pdev->display->windows[window->surface] = window;
        return window->surface;
    }

    struct wl_surface *surface = NULL;
    struct wl_subsurface *subsurface = NULL;
    struct wp_viewport *viewport = NULL;

    if (window->surfaces.find(window->lastLayer) == window->surfaces.end()) {
        surface = wl_compositor_create_surface(pdev->display->compositor);
        subsurface = wl_subcompositor_get_subsurface(pdev->display->subcompositor,
                                                     surface,
                                                     window->surface);
        if (pdev->display->viewporter)
            viewport = wp_viewporter_get_viewport(pdev->display->viewporter, surface);
        window->surfaces[window->lastLayer] = surface;
        window->subsurfaces[window->lastLayer] = subsurface;
        window->viewports[window->lastLayer] = viewport;
    }

    hwc_rect_t sourceCrop = layer->sourceCropi;

    if (layer->transform & HWC_TRANSFORM_ROT_90) {
        sourceCrop.left = layer->sourceCropi.top;
        sourceCrop.top = layer->sourceCropi.left;
        sourceCrop.right = layer->sourceCropi.bottom;
        sourceCrop.bottom = layer->sourceCropi.right;
    }

    if (pdev->display->viewporter) {
        // can't correctly crop on other gralloc implementations yet
        if (pdev->display->gtype == GRALLOC_GBM || pdev->display->gtype == GRALLOC_CROS) {
            wp_viewport_set_source(window->viewports[window->lastLayer],
                                   wl_fixed_from_double(fmax(0, sourceCrop.left / (double)pdev->display->scale)),
                                   wl_fixed_from_double(fmax(0, sourceCrop.top / (double)pdev->display->scale)),
                                   wl_fixed_from_double(fmax(1, (sourceCrop.right - sourceCrop.left) / (double)pdev->display->scale)),
                                   wl_fixed_from_double(fmax(1, (sourceCrop.bottom - sourceCrop.top) / (double)pdev->display->scale)));
        }
        wp_viewport_set_destination(window->viewports[window->lastLayer],
                                    fmax(1, ceil((layer->displayFrame.right - layer->displayFrame.left) / (double)pdev->display->scale)),
                                    fmax(1, ceil((layer->displayFrame.bottom - layer->displayFrame.top) / (double)pdev->display->scale)));
    }

    wl_subsurface_set_position(window->subsurfaces[window->lastLayer],
                               floor(layer->displayFrame.left / (double)pdev->display->scale),
                               floor(layer->displayFrame.top / (double)pdev->display->scale));

    pdev->display->layers[window->surfaces[window->lastLayer]] = {
        .x = layer->displayFrame.left,
        .y = layer->displayFrame.top };
    pdev->display->windows[window->surfaces[window->lastLayer]] = window;
    return window->surfaces[window->lastLayer];
}

static long time_to_sleep_to_next_vsync(struct timespec *rt, uint64_t last_vsync_ns, unsigned vsync_period_ns)
{
    uint64_t now = (uint64_t)rt->tv_sec * 1e9 + rt->tv_nsec;
    uint64_t frames_since_last_vsync = (now - last_vsync_ns) / vsync_period_ns + 1;
    uint64_t next_vsync = last_vsync_ns + frames_since_last_vsync * vsync_period_ns;

    return next_vsync - now;
}

static void* hwc_vsync_thread(void* data) {
    struct waydroid_hwc_composer_device_1* pdev = (struct waydroid_hwc_composer_device_1*)data;
    setpriority(PRIO_PROCESS, 0, HAL_PRIORITY_URGENT_DISPLAY);

    struct timespec rt;
    if (clock_gettime(CLOCK_MONOTONIC, &rt) == -1) {
        ALOGE("%s:%d error in vsync thread clock_gettime: %s",
              __FILE__, __LINE__, strerror(errno));
    }
    bool vsync_enabled = false;

    struct timespec wait_time;
    wait_time.tv_sec = 0;

    pthread_mutex_lock(&pdev->vsync_lock);
    wait_time.tv_nsec = time_to_sleep_to_next_vsync(&rt, pdev->last_vsync_ns, pdev->vsync_period_ns);
    pthread_mutex_unlock(&pdev->vsync_lock);

    while (true) {
        ATRACE_BEGIN("hwc_vsync_thread");
        int err = nanosleep(&wait_time, NULL);
        if (err == -1) {
            if (errno == EINTR) {
                break;
            }
            ATRACE_END();
            ALOGE("error in vsync thread: %s", strerror(errno));
            continue;
        }

        pthread_mutex_lock(&pdev->vsync_lock);
        vsync_enabled = pdev->vsync_callback_enabled;
        pthread_mutex_unlock(&pdev->vsync_lock);

        if (clock_gettime(CLOCK_MONOTONIC, &rt) == -1) {
            ALOGE("%s:%d error in vsync thread clock_gettime: %s",
                  __FILE__, __LINE__, strerror(errno));
        }

        pthread_mutex_lock(&pdev->vsync_lock);
        wait_time.tv_nsec = time_to_sleep_to_next_vsync(&rt, pdev->last_vsync_ns, pdev->vsync_period_ns);
        pthread_mutex_unlock(&pdev->vsync_lock);

        if (!vsync_enabled) {
            ATRACE_END();
            continue;
        }

        int64_t timestamp = (uint64_t)rt.tv_sec * 1e9 + rt.tv_nsec;
        pdev->procs->vsync(pdev->procs, 0, timestamp);
        ATRACE_END();
    }

    return NULL;
}

static void
feedback_sync_output(void *, struct wp_presentation_feedback *,
             struct wl_output *)
{
}

static void
feedback_presented(void *data,
           struct wp_presentation_feedback *feedback,
           uint32_t tv_sec_hi,
           uint32_t tv_sec_lo,
           uint32_t tv_nsec,
           uint32_t,
           uint32_t,
           uint32_t,
           uint32_t)
{
    struct waydroid_hwc_composer_device_1* pdev = (struct waydroid_hwc_composer_device_1*)data;
    wp_presentation_feedback_destroy(feedback);

    pthread_mutex_lock(&pdev->vsync_lock);
    pdev->last_vsync_ns = (((uint64_t)tv_sec_hi << 32) + tv_sec_lo) * 1e9 + tv_nsec;
    pthread_mutex_unlock(&pdev->vsync_lock);
}

static void
feedback_discarded(void *, struct wp_presentation_feedback *feedback)
{
    wp_presentation_feedback_destroy(feedback);
}

static const struct wp_presentation_feedback_listener feedback_listener = {
    feedback_sync_output,
    feedback_presented,
    feedback_discarded
};

static int hwc_set(struct hwc_composer_device_1* dev,size_t numDisplays,
                   hwc_display_contents_1_t** displays) {
    char property[PROPERTY_VALUE_MAX];
    struct waydroid_hwc_composer_device_1* pdev = (struct waydroid_hwc_composer_device_1*)dev;

    if (!numDisplays || !displays) {
        return 0;
    }

    hwc_display_contents_1_t* contents = displays[HWC_DISPLAY_PRIMARY];

    if (pdev->display->geo_changed) {
        for (auto it = pdev->display->buffer_map.begin(); it != pdev->display->buffer_map.end(); it++) {
            if (it->second) {
                if (it->second->buffer)
                    wl_buffer_destroy(it->second->buffer);
<<<<<<< HEAD
                if(it->second->isShm)
=======
                if (it->second->isShm)
>>>>>>> 91003449
                    munmap(it->second->shm_data, it->second->size);
                delete (it->second);
            }
        }
        pdev->display->buffer_map.clear();
    }

    std::pair<int, int> skipped(-1, -1);
    if (pdev->use_subsurface && !pdev->multi_windows) {
        for (size_t i = 0; i < contents->numHwLayers; i++) {
          if (!(contents->hwLayers[i].flags & HWC_SKIP_LAYER))
            continue;

          if (skipped.first == -1)
            skipped.first = i;
          skipped.second = i;
        }
    }

    /*
     * In prop "persist.waydroid.multi_windows" we detect HWC let SF rander layers 
     * And just show the target client layer (single windows mode) or
     * render each layers in wayland surface and subsurfaces.
     * In prop "waydroid.active_apps" we choose what to be shown in window
     * and here if HWC is in single mode we show the screen only if any task are in screen
     * and in multi windows mode we group layers with same task ID in a wayland window.
     * And in prop "waydroid.blacklist_apps" we select apps to not show in display.
     * 
     * "waydroid.active_apps" prop can be: 
     * "none": No windows
     * "Waydroid": Shows android screen in a single window
     * "AppID": Shows apps in related windows as explained above
     */
    property_get("waydroid.active_apps", property, "none");
    std::string active_apps = std::string(property);
    property_get("waydroid.blacklist_apps", property, "com.android.launcher3");
    std::string blacklist_apps = std::string(property);
    std::string single_layer_tid;
    std::string single_layer_aid;
    if (active_apps == "none") {
        // Clear all open windows
        for (auto it = pdev->windows.begin(); it != pdev->windows.end(); it++) {
            if (it->second)
                destroy_window(it->second);
        }
        pdev->windows.clear();
        for (size_t layer = 0; layer < contents->numHwLayers; layer++) {
            hwc_layer_1_t* fb_layer = &contents->hwLayers[layer];
            if (fb_layer->acquireFenceFd != -1)
                close(fb_layer->acquireFenceFd);
        }

        property_set("waydroid.open_windows", "0");
        return 0;
    } else if (active_apps == "Waydroid") {
        // Clear all open windows if there's any and just keep "Waydroid"
        if ((pdev->windows.find(active_apps) != pdev->windows.end())) {
            if (pdev->windows.size() > 1 || !pdev->windows[active_apps]->isActive) {
                for (auto it = pdev->windows.begin(); it != pdev->windows.end(); it++) {
                    if (it->second)
                        destroy_window(it->second);
                }
                pdev->windows.clear();
            } else {
                pdev->windows[active_apps]->lastLayer = 0;
            }
        }
    } else if (!pdev->multi_windows) {
        // Single window mode, detecting if any unblacklisted app is on screen
        bool showWindow = false;
        for (size_t l = 0; l < contents->numHwLayers; l++) {
            std::string layer_name = pdev->display->layer_names[l];
            if (layer_name.substr(0, 4) == "TID:") {
                std::string layer_tid = layer_name.substr(4, layer_name.find('#') - 4);
                std::string layer_aid = layer_name.substr(layer_name.find('#') + 1, layer_name.find('/') - layer_name.find('#') - 1);
                
                std::istringstream iss(blacklist_apps);
                std::string app;
                while (std::getline(iss, app, ':')) {
                    if (app == layer_aid) {
                        showWindow = false;
                        break;
                    } else {
                        showWindow = true;
                        if (!single_layer_tid.length()) {
                            single_layer_tid = layer_tid;
                            single_layer_aid = layer_aid;
                        }
                        if (pdev->windows.find(single_layer_tid) != pdev->windows.end()) {
                            pdev->windows[single_layer_tid]->lastLayer = 0;
                        }
                    }
                }
            }
        }
        // Nothing to show on screen, so clear all open windows
        if (!showWindow) {
            for (auto it = pdev->windows.begin(); it != pdev->windows.end(); it++) {
                if (it->second)
                    destroy_window(it->second);
            }
            pdev->windows.clear();
            for (size_t layer = 0; layer < contents->numHwLayers; layer++) {
                hwc_layer_1_t* fb_layer = &contents->hwLayers[layer];
                if (fb_layer->acquireFenceFd != -1)
                    close(fb_layer->acquireFenceFd);
            }

            property_set("waydroid.open_windows", "0");
            return 0;
        }
        bool shouldCloseLeftover = true;
        for (auto it = pdev->windows.cbegin(); it != pdev->windows.cend();) {
            if (it->second) {
                // This window is closed, but android is still showing leftover layers, we detect it here
                if (!it->second->isActive || it->first == "Waydroid") {
                    for (size_t l = 0; l < contents->numHwLayers; l++) {
                        std::string layer_name = pdev->display->layer_names[l];
                        if (layer_name.substr(0, 4) == "TID:") {
                            std::string layer_tid = layer_name.substr(4, layer_name.find('#') - 4);
                            if (layer_tid == it->first) {
                                shouldCloseLeftover = false;
                                break;
                            }
                        }
                    }
                    if (shouldCloseLeftover) {
                        destroy_window(it->second);
                        pdev->windows.erase(it++);
                        shouldCloseLeftover = true;
                        property_set("waydroid.open_windows", std::to_string(pdev->windows.size()).c_str());
                    } else
                        ++it;
                } else
                    ++it;
            } else
                ++it;
        }
    } else {
        // Multi window mode
        // Checking current open windows to detect and kill obsolete ones
        for (auto it = pdev->windows.cbegin(); it != pdev->windows.cend();) {
            bool foundApp = false;
            for (size_t l = 0; l < contents->numHwLayers; l++) {
                std::string layer_name = pdev->display->layer_names[l];
                if (layer_name.substr(0, 4) == "TID:") {
                    std::string layer_tid = layer_name.substr(4, layer_name.find('#') - 4);
                    if (layer_tid == it->first) {
                        it->second->lastLayer = 0;
                        foundApp = true;
                        break;
                    }
                } else {
                    std::string LayerRawName;
                    std::istringstream issLayer(layer_name);
                    std::getline(issLayer, LayerRawName, '#');
                    if (LayerRawName == it->first) {
                        it->second->lastLayer = 0;
                        foundApp = true;
                        break;
                    }
                }
            }
            // This window ID doesn't match with any selected app IDs from prop, so kill it
            if (!foundApp) {
                if (it->second)
                    destroy_window(it->second);
                pdev->windows.erase(it++);
                property_set("waydroid.open_windows", std::to_string(pdev->windows.size()).c_str());
            } else {
                ++it;
            }
        }
    }

    size_t fb_target = -1;
    for (size_t l = 0; l < contents->numHwLayers; l++) {
        hwc_layer_1_t* fb_layer = &contents->hwLayers[l];
        if (fb_layer->compositionType == HWC_FRAMEBUFFER_TARGET) {
            fb_target = l;
            break;
        }
    }

    int err = 0;
    for (size_t l = 0; l < contents->numHwLayers; l++) {
        size_t layer = l;
        if (l == skipped.first && fb_target >= 0) {
            // draw framebuffer target instead of skipped layers
            if (contents->hwLayers[layer].acquireFenceFd != -1) {
                close(contents->hwLayers[layer].acquireFenceFd);
            }
            layer = fb_target;
        }
        if (skipped.first >= 0 && l == fb_target) {
            // don't handle fb_target twice
            continue;
        }

        hwc_layer_1_t* fb_layer = &contents->hwLayers[layer];

        if (fb_layer->flags & HWC_SKIP_LAYER) {
            if (fb_layer->acquireFenceFd != -1) {
                close(fb_layer->acquireFenceFd);
            }
            continue;
        }

        if (fb_layer->compositionType != 
            (pdev->use_subsurface ? HWC_OVERLAY : HWC_FRAMEBUFFER_TARGET) && layer == l) {
            if (fb_layer->acquireFenceFd != -1) {
                close(fb_layer->acquireFenceFd);
            }
            continue;
        }

        if (!fb_layer->handle) {
            if (fb_layer->acquireFenceFd != -1) {
                close(fb_layer->acquireFenceFd);
            }
            continue;
        }

        struct window *window = NULL;
        std::string layer_name = pdev->display->layer_names[layer];

        if (active_apps == "Waydroid") {
            // Show everything in a single window
            if (pdev->windows.find(active_apps) == pdev->windows.end()) {
                pdev->windows[active_apps] = create_window(pdev->display, pdev->use_subsurface, active_apps, "0", {0, 0, 0, 255});
                property_set("waydroid.open_windows", std::to_string(pdev->windows.size()).c_str());
            }
            window = pdev->windows[active_apps];
        } else if (!pdev->multi_windows) {
            if (single_layer_tid.length()) {
                if (pdev->windows.find(single_layer_tid) == pdev->windows.end()) {
                    pdev->windows[single_layer_tid] = create_window(pdev->display, pdev->use_subsurface, single_layer_aid, single_layer_tid, {0, 0, 0, 255});
                    property_set("waydroid.open_windows", std::to_string(pdev->windows.size()).c_str());
                }
                window = pdev->windows[single_layer_tid];
            }
        } else {
            // Create windows based on Task ID in layer name
            if (layer_name.substr(0, 4) == "TID:") {
                std::string layer_tid = layer_name.substr(4, layer_name.find('#') - 4);
                std::string layer_aid = layer_name.substr(layer_name.find('#') + 1, layer_name.find('/') - layer_name.find('#') - 1);

                bool showWindow = false;
                std::istringstream iss(blacklist_apps);
                std::string app;
                while (std::getline(iss, app, ':')) {
                    if (app == layer_aid) {
                        showWindow = false;
                        break;
                    } else
                        showWindow = true;
                }

                if (showWindow) {
                    if (pdev->windows.find(layer_tid) == pdev->windows.end()) {
                        pdev->windows[layer_tid] = create_window(pdev->display, pdev->use_subsurface, layer_aid, layer_tid, {0, 0, 0, 0});
                        property_set("waydroid.open_windows", std::to_string(pdev->windows.size()).c_str());
                    }
                    if (pdev->windows.find(layer_tid) != pdev->windows.end())
                        window = pdev->windows[layer_tid];
                }
            }
        }

        // Detecting cursor layer
        if (!window) {
            std::string LayerRawName;
            std::istringstream issLayer(layer_name);
            std::getline(issLayer, LayerRawName, '#');
            if (LayerRawName == "Sprite" && pdev->display->pointer_surface) {
                if (pdev->display->cursor_surface) {
                    struct buffer *buf = get_wl_buffer(pdev, fb_layer, layer);
                    if (!buf) {
                        ALOGE("Failed to get wayland buffer");
                        if (fb_layer->acquireFenceFd != -1) {
                            close(fb_layer->acquireFenceFd);
                        }
                        continue;
                    }

                    wl_surface_attach(pdev->display->cursor_surface, buf->buffer, 0, 0);
                    wl_surface_damage_buffer(pdev->display->cursor_surface, 0, 0, buf->width, buf->height);
                    if (pdev->display->scale > 1)
                        wl_surface_set_buffer_scale(pdev->display->cursor_surface, pdev->display->scale);

                    wl_surface_commit(pdev->display->cursor_surface);

                    if (fb_layer->acquireFenceFd != -1) {
                        close(fb_layer->acquireFenceFd);
                    }
                    continue;
                } else {
                    for (auto it = pdev->windows.begin(); it != pdev->windows.end(); it++) {
                        if (it->second) {
                            if (it->second->surface == pdev->display->pointer_surface) {
                                window = it->second;
                                break;
                            }
                            for (auto itt = it->second->surfaces.begin(); itt != it->second->surfaces.end(); itt++) {
                                if (itt->second == pdev->display->pointer_surface) {
                                    window = it->second;
                                    break;
                                }
                            }
                        }
                    }
                }
            }
            if (LayerRawName == "InputMethod") {
                if (pdev->windows.find(LayerRawName) == pdev->windows.end()) {
                    pdev->windows[LayerRawName] = create_window(pdev->display, pdev->use_subsurface, LayerRawName, "none", {0, 0, 0, 0});
                    property_set("waydroid.open_windows", std::to_string(pdev->windows.size()).c_str());
                }
                if (pdev->windows.find(LayerRawName) != pdev->windows.end())
                    window = pdev->windows[LayerRawName];
            }
        }

        if (!window || !window->isActive) {
            if (fb_layer->acquireFenceFd != -1) {
                close(fb_layer->acquireFenceFd);
            }
            continue;
        }

        struct buffer *buf = get_wl_buffer(pdev, fb_layer, layer);
        if (!buf) {
            ALOGE("Failed to get wayland buffer");
            if (fb_layer->acquireFenceFd != -1) {
               close(fb_layer->acquireFenceFd);
            }
            continue;
        }

        /* These layers do not require a releaseFenceFD to be created:
         * HWC_FRAMEBUFFER, HWC_SIDEBAND
         * https://android.googlesource.com/platform/hardware/libhardware/+/master/include/hardware/hwcomposer.h#216
         */
        if (fb_layer->compositionType != HWC_FRAMEBUFFER &&
            fb_layer->compositionType != HWC_SIDEBAND)
        {
            int timeline_fd = sw_sync_timeline_create();
            /* To be signaled when the compositor releases the buffer */
            fb_layer->releaseFenceFd = sw_sync_fence_create(timeline_fd, "wayland_release", 1);
            buf->timeline_fd = timeline_fd;
        } else {
            buf->timeline_fd = -1;
        }

        struct wl_surface *surface = get_surface(pdev, fb_layer, window, pdev->use_subsurface);
        if (!surface) {
            ALOGE("Failed to get surface");
            continue;
        }
        window->lastLayer++;

        wl_surface_attach(surface, buf->buffer, 0, 0);
        wl_surface_damage_buffer(surface, 0, 0, buf->width, buf->height);
        if (pdev->display->scale > 1)
            wl_surface_set_buffer_scale(surface, pdev->display->scale);
        switch (fb_layer->transform) {
            case HWC_TRANSFORM_FLIP_H:
                wl_surface_set_buffer_transform(surface, WL_OUTPUT_TRANSFORM_FLIPPED_180);
                break;
            case HWC_TRANSFORM_FLIP_V:
                wl_surface_set_buffer_transform(surface, WL_OUTPUT_TRANSFORM_FLIPPED);
                break;
            case HWC_TRANSFORM_ROT_90:
                wl_surface_set_buffer_transform(surface, WL_OUTPUT_TRANSFORM_90);
                break;
            case HWC_TRANSFORM_ROT_180:
                wl_surface_set_buffer_transform(surface, WL_OUTPUT_TRANSFORM_180);
                break;
            case HWC_TRANSFORM_ROT_270:
                wl_surface_set_buffer_transform(surface, WL_OUTPUT_TRANSFORM_270);
                break;
            case HWC_TRANSFORM_FLIP_H_ROT_90:
                wl_surface_set_buffer_transform(surface, WL_OUTPUT_TRANSFORM_FLIPPED_270);
                break;
            case HWC_TRANSFORM_FLIP_V_ROT_90:
                wl_surface_set_buffer_transform(surface, WL_OUTPUT_TRANSFORM_FLIPPED_90);
                break;
            default:
                wl_surface_set_buffer_transform(surface, WL_OUTPUT_TRANSFORM_NORMAL);
                break;
        }

        struct wp_presentation *pres = window->display->presentation;
        if (pres) {
            buf->feedback = wp_presentation_feedback(pres, surface);
            wp_presentation_feedback_add_listener(buf->feedback,
                              &feedback_listener, pdev);
        }

        wl_surface_commit(surface);

        const int kAcquireWarningMS = 100;
        err = sync_wait(fb_layer->acquireFenceFd, kAcquireWarningMS);
        if (err < 0 && errno == ETIME) {
            ALOGE("hwcomposer waited on fence %d for %d ms",
                fb_layer->acquireFenceFd, kAcquireWarningMS);
        }
        close(fb_layer->acquireFenceFd);
    }
    // Layers order is changed from SF so we rearrange wayland surfaces
    if (pdev->display->geo_changed) {
        for (auto it = pdev->windows.begin(); it != pdev->windows.end(); it++) {
            if (it->second) {
                // This window has no changes in layers, leaving it
                if (!it->second->lastLayer)
                    continue;
                // Neutralize unused surfaces
                for (size_t l = it->second->lastLayer; l < it->second->surfaces.size(); l++) {
                    if (it->second->surfaces.find(l) != it->second->surfaces.end()) {
                        wl_surface_attach(it->second->surfaces[l], NULL, 0, 0);
                        wl_surface_commit(it->second->surfaces[l]);
                    }
                }
            }
        }
        pdev->display->geo_changed = false;
    }
    if (pdev->use_subsurface)
        for (auto it = pdev->windows.begin(); it != pdev->windows.end(); it++)
            if (it->second)
                wl_surface_commit(it->second->surface);
    wl_display_flush(pdev->display->display);

    sw_sync_timeline_inc(pdev->timeline_fd, 1);
    contents->retireFenceFd = sw_sync_fence_create(pdev->timeline_fd, "hwc_contents_release", ++pdev->next_sync_point);

    return err;
}

static int hwc_query(struct hwc_composer_device_1* dev, int what, int* value) {
    struct waydroid_hwc_composer_device_1* pdev =
            (struct waydroid_hwc_composer_device_1*)dev;

    switch (what) {
        case HWC_VSYNC_PERIOD:
            value[0] = pdev->vsync_period_ns;
            break;
        default:
            // unsupported query
            ALOGE("%s badness unsupported query what=%d", __FUNCTION__, what);
            return -EINVAL;
    }
    return 0;
}

static int hwc_event_control(struct hwc_composer_device_1* dev, int dpy __unused,
                             int event, int enabled) {
    struct waydroid_hwc_composer_device_1* pdev =
            (struct waydroid_hwc_composer_device_1*)dev;
    int ret = -EINVAL;

    // enabled can only be 0 or 1
    if (!(enabled & ~1)) {
        if (event == HWC_EVENT_VSYNC) {
            pthread_mutex_lock(&pdev->vsync_lock);
            pdev->vsync_callback_enabled = enabled;
            pthread_mutex_unlock(&pdev->vsync_lock);
            ret = 0;
        }
    }
    return ret;
}

static int hwc_blank(struct hwc_composer_device_1* dev __unused, int disp __unused,
                     int blank __unused) {
    return 0;
}

static void hwc_dump(hwc_composer_device_1* dev __unused, char* buff __unused,
                     int buff_len __unused) {
    // This is run when running dumpsys.
    // No-op for now.
}


static int hwc_get_display_configs(struct hwc_composer_device_1* dev __unused,
                                   int disp, uint32_t* configs, size_t* numConfigs) {
    if (*numConfigs == 0) {
        return 0;
    }

    if (disp == HWC_DISPLAY_PRIMARY) {
        configs[0] = 0;
        *numConfigs = 1;
        return 0;
    }

    return -EINVAL;
}


static int32_t hwc_attribute(struct waydroid_hwc_composer_device_1* pdev,
                             const uint32_t attribute) {
    char property[PROPERTY_VALUE_MAX];
    int width = pdev->display->width;
    int height = pdev->display->height;
    int density = 180;

    switch(attribute) {
        case HWC_DISPLAY_VSYNC_PERIOD:
            return pdev->vsync_period_ns;
        case HWC_DISPLAY_WIDTH:
            if (property_get("persist.waydroid.width", property, nullptr) > 0) {
                property_set("waydroid.display_width", property);
                return atoi(property);
            }
            if (width <= 0) {
                width = pdev->display->full_width;
            }
            if (property_get("persist.waydroid.width_padding", property, nullptr) > 0)
                width -= atoi(property);
            property_set("waydroid.display_width", std::to_string(width).c_str());
            return width;
        case HWC_DISPLAY_HEIGHT:
            if (property_get("persist.waydroid.height", property, nullptr) > 0) {
                property_set("waydroid.display_height", property);
                return atoi(property);
            }
            if (height <= 0) {
                height = pdev->display->full_height;
            }
            if (property_get("persist.waydroid.height_padding", property, nullptr) > 0)
                height -= atoi(property);
            property_set("waydroid.display_height", std::to_string(height).c_str());
            return height;
        case HWC_DISPLAY_DPI_X:
        case HWC_DISPLAY_DPI_Y:
            if (property_get("ro.sf.lcd_density", property, nullptr) > 0)
                density = atoi(property);
            else {
                if (property_get("persist.waydroid.scale", property, nullptr) > 0)
                    density *= atoi(property);
                property_set("ro.sf.lcd_density", std::to_string(density).c_str());
            }
            return density * 1000;
        case HWC_DISPLAY_COLOR_TRANSFORM:
            return HAL_COLOR_TRANSFORM_IDENTITY;
        default:
            ALOGE("unknown display attribute %u", attribute);
            return -EINVAL;
    }
}

static int hwc_get_display_attributes(struct hwc_composer_device_1* dev __unused,
                                      int disp, uint32_t config __unused,
                                      const uint32_t* attributes, int32_t* values) {
    struct waydroid_hwc_composer_device_1* pdev = (struct waydroid_hwc_composer_device_1*)dev;
    for (int i = 0; attributes[i] != HWC_DISPLAY_NO_ATTRIBUTE; i++) {
        if (disp == HWC_DISPLAY_PRIMARY) {
            values[i] = hwc_attribute(pdev, attributes[i]);
            if (values[i] == -EINVAL) {
                return -EINVAL;
            }
        } else {
            ALOGE("unknown display type %u", disp);
            return -EINVAL;
        }
    }

    return 0;
}

static int hwc_close(hw_device_t* dev) {
    struct waydroid_hwc_composer_device_1* pdev = (struct waydroid_hwc_composer_device_1*)dev;

    for (std::map<buffer_handle_t, struct buffer *>::iterator it = pdev->display->buffer_map.begin(); it != pdev->display->buffer_map.end(); it++)
    {
        wl_buffer_destroy(it->second->buffer);
    }
    pdev->display->buffer_map.clear();

    destroy_display(pdev->display);

    pthread_kill(pdev->wayland_thread, SIGTERM);
    pthread_join(pdev->wayland_thread, NULL);

    free(dev);
    return 0;
}

static void* hwc_wayland_thread(void* data) {
    struct waydroid_hwc_composer_device_1* pdev = (struct waydroid_hwc_composer_device_1*)data;
    int ret = 0;

    setpriority(PRIO_PROCESS, 0, HAL_PRIORITY_URGENT_DISPLAY);

    while (ret != -1)
        ret = wl_display_dispatch(pdev->display->display);

    ALOGE("*** %s: Wayland client was disconnected: %s", __PRETTY_FUNCTION__, strerror(ret));

    return NULL;
}

static void* hwc_extension_thread(void* data) {
    struct waydroid_hwc_composer_device_1* pdev = (struct waydroid_hwc_composer_device_1*)data;
    sp<IWaydroidDisplay> waydroidDisplay;
    status_t status;

    setpriority(PRIO_PROCESS, 0, HAL_PRIORITY_URGENT_DISPLAY);

    waydroidDisplay = new WaydroidDisplay(pdev->display);
    if (waydroidDisplay == nullptr) {
        ALOGE("Can not create an instance of Waydroid Display HAL, exiting.");
        goto shutdown;
    }

    configureRpcThreadpool(1, true /*callerWillJoin*/);

    status = waydroidDisplay->registerAsService();
    if (status != OK) {
        ALOGE("Could not register service for Waydroid Display HAL (%d).", status);
    }

    ALOGI("Waydroid Display HAL thread is ready.");
    joinRpcThreadpool();
    // Should not pass this line

shutdown:
    // In normal operation, we don't expect the thread pool to shutdown
    ALOGE("Waydroid Display HAL service is shutting down.");
    return NULL;
}

static void hwc_register_procs(struct hwc_composer_device_1* dev,
                               hwc_procs_t const* procs) {
    struct waydroid_hwc_composer_device_1* pdev = (struct waydroid_hwc_composer_device_1*)dev;
    pdev->procs = procs;
}

static int hwc_open(const struct hw_module_t* module, const char* name,
                    struct hw_device_t** device) {
    int ret = 0;
    char property[PROPERTY_VALUE_MAX];

    if (strcmp(name, HWC_HARDWARE_COMPOSER)) {
        ALOGE("%s called with bad name %s", __FUNCTION__, name);
        return -EINVAL;
    }

    waydroid_hwc_composer_device_1 *pdev = new waydroid_hwc_composer_device_1();
    if (!pdev) {
        ALOGE("%s failed to allocate dev", __FUNCTION__);
        return -ENOMEM;
    }

    pdev->base.common.tag = HARDWARE_DEVICE_TAG;
    pdev->base.common.version = HWC_DEVICE_API_VERSION_1_1;
    pdev->base.common.module = const_cast<hw_module_t *>(module);
    pdev->base.common.close = hwc_close;

    pdev->base.prepare = hwc_prepare;
    pdev->base.set = hwc_set;
    pdev->base.eventControl = hwc_event_control;
    pdev->base.blank = hwc_blank;
    pdev->base.query = hwc_query;
    pdev->base.registerProcs = hwc_register_procs;
    pdev->base.dump = hwc_dump;
    pdev->base.getDisplayConfigs = hwc_get_display_configs;
    pdev->base.getDisplayAttributes = hwc_get_display_attributes;

    pdev->vsync_period_ns = 1000*1000*1000/60; // vsync is 60 hz

    pdev->multi_windows = property_get_bool("persist.waydroid.multi_windows", false);
    pdev->use_subsurface = property_get_bool("persist.waydroid.use_subsurface", false) || pdev->multi_windows;
    pdev->timeline_fd = sw_sync_timeline_create();
    pdev->next_sync_point = 1;

    if (property_get("waydroid.xdg_runtime_dir", property, "/run/user/1000") > 0) {
        setenv("XDG_RUNTIME_DIR", property, 1);
    }
    if (property_get("waydroid.wayland_display", property, "wayland-0") > 0) {
        setenv("WAYLAND_DISPLAY", property, 1);
    }
    if (property_get("ro.hardware.gralloc", property, "default") > 0) {
        pdev->display = create_display(property);
    }
    if (!pdev->display) {
        ALOGE("failed to open wayland connection");
        return -ENODEV;
    }
    ALOGE("wayland display %p", pdev->display);

    struct timespec timeToWait;
    struct timeval now;
    gettimeofday(&now, NULL);
    timeToWait.tv_sec = now.tv_sec + 5;
    timeToWait.tv_nsec = (now.tv_usec + 1000UL * 2000) * 1000UL;

    pthread_mutex_init(&pdev->vsync_lock, NULL);
    pthread_mutex_init(&pdev->display->data_mutex, NULL);
    pthread_cond_init(&pdev->display->data_available_cond, NULL);
    pdev->display->waiting_for_data = false;
    pdev->vsync_callback_enabled = true;
    pthread_mutex_lock(&pdev->display->data_mutex);
    pdev->calib_window = create_window(pdev->display, false, "Waydroid", "0", {});
    if (!property_get_bool("persist.waydroid.cursor_on_subsurface", false))
        pdev->display->cursor_surface =
            wl_compositor_create_surface(pdev->display->compositor);
    if (!pdev->display->height) {
        pdev->display->waiting_for_data = true;
        pthread_cond_timedwait(&pdev->display->data_available_cond,
                               &pdev->display->data_mutex, &timeToWait);
        pdev->display->waiting_for_data = false;
    }
    destroy_window(pdev->calib_window);
    pthread_mutex_unlock(&pdev->display->data_mutex);
    if (pdev->display->refresh > 1000 && pdev->display->refresh < 1000000)
        pdev->vsync_period_ns = 1000 * 1000 * 1000 / (pdev->display->refresh / 1000);

    struct timespec rt;
    if (clock_gettime(CLOCK_MONOTONIC, &rt) == -1) {
       ALOGE("%s:%d error in vsync thread clock_gettime: %s",
            __FILE__, __LINE__, strerror(errno));
    }

    pdev->last_vsync_ns = int64_t(rt.tv_sec) * 1e9 + rt.tv_nsec;

    if (!pdev->vsync_thread) {
        ret = pthread_create (&pdev->vsync_thread, NULL, hwc_vsync_thread, pdev);
        if (ret) {
            ALOGE("waydroid_hw_composer could not start vsync_thread\n");
        }
    }

    ret = pthread_create (&pdev->wayland_thread, NULL, hwc_wayland_thread, pdev);
    if (ret) {
        ALOGE("waydroid_hw_composer could not start wayland_thread\n");
    }

    ret = pthread_create (&pdev->extension_thread, NULL, hwc_extension_thread, pdev);
    if (ret) {
        ALOGE("waydroid_hw_composer could not start extension_thread\n");
    }

    *device = &pdev->base.common;

    return ret;
}


static struct hw_module_methods_t hwc_module_methods = {
    .open = hwc_open,
};

hwc_module_t HAL_MODULE_INFO_SYM = {
    .common = {
        .tag = HARDWARE_MODULE_TAG,
        .module_api_version = HWC_MODULE_API_VERSION_0_1,
        .hal_api_version = HARDWARE_HAL_API_VERSION,
        .id = HWC_HARDWARE_MODULE_ID,
        .name = "Waydroid hwcomposer module",
        .author = "The Android Open Source Project",
        .methods = &hwc_module_methods,
    }
};<|MERGE_RESOLUTION|>--- conflicted
+++ resolved
@@ -399,11 +399,7 @@
             if (it->second) {
                 if (it->second->buffer)
                     wl_buffer_destroy(it->second->buffer);
-<<<<<<< HEAD
-                if(it->second->isShm)
-=======
                 if (it->second->isShm)
->>>>>>> 91003449
                     munmap(it->second->shm_data, it->second->size);
                 delete (it->second);
             }
